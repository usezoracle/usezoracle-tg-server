--- conflicted
+++ resolved
@@ -1,38 +1,13 @@
-<<<<<<< HEAD
-import express from 'express';
-import { SwapService } from '../services/swapService.js';
-=======
 import { Router } from "express";
 import { SwapService } from "../services/swapService.js";
 import {
   validateSwapPrice,
   validateSwapExecution,
 } from "../middleware/validation.js";
->>>>>>> 4bac0748
 
 const router = express.Router();
 const swapService = SwapService.getInstance();
 
-<<<<<<< HEAD
-// Get swap price
-router.get('/price', async (req, res) => {
-  try {
-    const { accountName, fromToken, toToken, fromAmount, network } = req.query;
-    
-    if (!accountName || !fromToken || !toToken || !fromAmount || !network) {
-      return res.status(400).json({
-        success: false,
-        error: 'Missing required parameters: accountName, fromToken, toToken, fromAmount, network'
-      });
-    }
-
-    const result = await swapService.getSwapPrice({
-      accountName: accountName as string,
-      fromToken: fromToken as string,
-      toToken: toToken as string,
-      fromAmount: fromAmount as string,
-      network: network as "base" | "ethereum"
-=======
 /**
  * @route GET /api/swaps/tokens/:network
  * @description Get list of common token addresses for a specific network
@@ -55,66 +30,12 @@
       success: true,
       data: tokens,
       message: `Token addresses for ${network} network`,
->>>>>>> 4bac0748
     });
-
-    res.json(result);
   } catch (error) {
-    res.status(500).json({
-      success: false,
-      error: (error as Error).message
-    });
+    next(error);
   }
 });
 
-<<<<<<< HEAD
-// Check token allowance
-router.get('/allowance', async (req, res) => {
-  try {
-    const { accountName, tokenAddress, spenderAddress, network } = req.query;
-    
-    if (!accountName || !tokenAddress || !spenderAddress || !network) {
-      return res.status(400).json({
-        success: false,
-        error: 'Missing required parameters: accountName, tokenAddress, spenderAddress, network'
-      });
-    }
-
-    const result = await swapService.checkTokenAllowance({
-      accountName: accountName as string,
-      tokenAddress: tokenAddress as string,
-      spenderAddress: spenderAddress as string,
-      network: network as "base" | "ethereum"
-    });
-
-    res.json(result);
-  } catch (error) {
-    res.status(500).json({
-      success: false,
-      error: (error as Error).message
-    });
-  }
-});
-
-// Get approval instructions
-router.get('/approval-instructions', async (req, res) => {
-  try {
-    const { accountName, tokenAddress, amount, network } = req.query;
-    
-    if (!accountName || !tokenAddress || !amount || !network) {
-      return res.status(400).json({
-        success: false,
-        error: 'Missing required parameters: accountName, tokenAddress, amount, network'
-      });
-    }
-
-    const result = await swapService.getApprovalInstructions({
-      accountName: accountName as string,
-      tokenAddress: tokenAddress as string,
-      amount: amount as string,
-      network: network as "base" | "ethereum"
-    });
-=======
 /**
  * @route GET /api/swaps/price
  * @description Get price estimate for a swap
@@ -131,7 +52,6 @@
       fromAmount,
       network: network || "base",
     });
->>>>>>> 4bac0748
 
     res.json(result);
   } catch (error) {
@@ -142,19 +62,6 @@
   }
 });
 
-<<<<<<< HEAD
-// Execute swap
-router.post('/execute', async (req, res) => {
-  try {
-    const { accountName, fromToken, toToken, fromAmount, slippageBps, network } = req.body;
-    
-    if (!accountName || !fromToken || !toToken || !fromAmount || !network) {
-      return res.status(400).json({
-        success: false,
-        error: 'Missing required parameters: accountName, fromToken, toToken, fromAmount, network'
-      });
-    }
-=======
 /**
  * @route POST /api/swaps/execute
  * @description Execute a swap between tokens
@@ -171,7 +78,6 @@
       slippageBps,
       network,
     } = req.body;
->>>>>>> 4bac0748
 
     const result = await swapService.executeSwap({
       accountName,
@@ -179,11 +85,7 @@
       toToken,
       fromAmount,
       slippageBps,
-<<<<<<< HEAD
-      network: network as "base" | "ethereum"
-=======
       network: network || "base",
->>>>>>> 4bac0748
     });
 
     res.json(result);
@@ -195,4 +97,4 @@
   }
 });
 
-export default router;+export { router as swapRoutes };