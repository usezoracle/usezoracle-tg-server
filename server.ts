import { fileURLToPath } from "url";
import { join } from "path";

import dotenv from "dotenv";
dotenv.config();
import express from "express";
import cors from "cors";
import swaggerUi from "swagger-ui-express";
import helmet from "helmet";
import YAML from "yamljs";
import rateLimit from "express-rate-limit";
import mongoose from "mongoose";

import { accountRoutes } from "./routes/accountRoutes.js";
import { transactionRoutes } from "./routes/transactionRoutes.js";
import { errorHandler } from "./middleware/errorHandler.js";
import { balanceRoutes } from "./routes/balanceRoutes.js";
import { swapRoutes } from "./routes/swapRoutes.js";
import { tokenRoutes } from "./routes/tokenRoutes.js";
import { monitoringRoutes } from "./routes/monitoringRoutes.js";
import { snipeRoutes } from "./routes/snipeRoutes.js";
import { positionRoutes } from "./routes/positionRoutes.js";
import { alertRoutes } from "./routes/alertRoutes.js";
import { callbackRoutes } from "./routes/callbackRoutes.js";
import { tokenDetailsRoutes } from "./routes/tokenDetailsRoutes.js";
import { config } from './config/index.js';
import { logger } from './lib/logger.js';

// Verify environment variables are loaded
logger.info('🔍 Environment check:');
logger.info({ present: Boolean(process.env.BOT_TOKEN) }, 'BOT_TOKEN present');
logger.info({ present: Boolean(process.env.MONGODB_URI) }, 'MONGODB_URI present');

const app = express();

// MongoDB Connection (non-fatal if missing so /health still responds)
const MONGODB_URI = process.env.MONGODB_URI;
let dbConnected = false;
let dbEnabled = false;

if (!MONGODB_URI) {
<<<<<<< HEAD
  logger.error('❌ MONGODB_URI environment variable is required');
  process.exit(1);
}

// Connect to MongoDB
mongoose.connect(MONGODB_URI)
  .then(() => {
    logger.info('✅ Connected to MongoDB successfully');
  })
  .catch((error: unknown) => {
    logger.error({ err: error }, '❌ MongoDB connection error');
    process.exit(1);
  });

=======
  console.warn('⚠️  MONGODB_URI not set - starting without database connection');
} else {
  dbEnabled = true;
  mongoose
    .connect(MONGODB_URI)
    .then(() => {
      dbConnected = true;
      console.log('✅ Connected to MongoDB successfully');
    })
    .catch((error) => {
      dbConnected = false;
      console.error('❌ MongoDB connection error (continuing without DB):', error);
    });
}

>>>>>>> 2db6c35a
// Trust proxy for rate limiting behind ngrok
app.set('trust proxy', 1);

// Rate limiting
const limiter = rateLimit({
  windowMs: 15 * 60 * 1000, // 15 minutes
  max: 100, // limit each IP to 100 requests per windowMs
  message: 'Too many requests from this IP, please try again later.',
  standardHeaders: true,
  legacyHeaders: false,
});

// Middleware
app.use(helmet());
app.use(cors({
  origin: '*', // Allow requests from any origin
  methods: ['GET', 'POST', 'PUT', 'DELETE', 'OPTIONS'],
  allowedHeaders: ['Content-Type', 'Authorization']
}));
app.use(express.json());
app.use(limiter);

// API Documentation
const __filename = fileURLToPath(import.meta.url);
const __dirname = process.env.NODE_ENV === 'production' 
  ? process.cwd() 
  : join(fileURLToPath(new URL('.', import.meta.url)));

const swaggerDocument = YAML.load(join(__dirname, 'openapi.yaml'));
app.use('/api-docs', swaggerUi.serve, swaggerUi.setup(swaggerDocument, {
  explorer: true,
  customCss: '.swagger-ui .topbar { display: none }',
  customSiteTitle: "UseZoracle API Documentation",
}));

// Health check
app.get("/health", (req, res) => {
  res.json({
    status: "OK",
    timestamp: new Date().toISOString(),
    db: {
      enabled: dbEnabled,
      connected: dbConnected,
    },
  });
});

// Routes
app.use("/api/accounts", accountRoutes);
app.use("/api/transactions", transactionRoutes);
app.use("/api/balances", balanceRoutes);
app.use("/api/swaps", swapRoutes);
app.use("/api/tokens", tokenRoutes);
app.use("/api/monitoring", monitoringRoutes);
app.use("/api/snipe", snipeRoutes);
app.use("/api/positions", positionRoutes);
app.use("/api/alerts", alertRoutes);
app.use("/callback", callbackRoutes);
app.use("/api/token-details", tokenDetailsRoutes);

// Error handling
app.use(errorHandler);

// 404 handler - catch all unmatched routes
app.use((req, res) => {
  res.status(404).json({ error: "Route not found" });
});

const PORT = config.port;
app.listen(PORT, () => {
  logger.info({ port: PORT }, 'Server running');
  logger.info(`Health check: http://localhost:${PORT}/health`);
  logger.info(`API Documentation: http://localhost:${PORT}/api-docs`);
});

export default app;

<|MERGE_RESOLUTION|>--- conflicted
+++ resolved
@@ -39,22 +39,6 @@
 let dbEnabled = false;
 
 if (!MONGODB_URI) {
-<<<<<<< HEAD
-  logger.error('❌ MONGODB_URI environment variable is required');
-  process.exit(1);
-}
-
-// Connect to MongoDB
-mongoose.connect(MONGODB_URI)
-  .then(() => {
-    logger.info('✅ Connected to MongoDB successfully');
-  })
-  .catch((error: unknown) => {
-    logger.error({ err: error }, '❌ MongoDB connection error');
-    process.exit(1);
-  });
-
-=======
   console.warn('⚠️  MONGODB_URI not set - starting without database connection');
 } else {
   dbEnabled = true;
@@ -70,7 +54,6 @@
     });
 }
 
->>>>>>> 2db6c35a
 // Trust proxy for rate limiting behind ngrok
 app.set('trust proxy', 1);
 
