--- conflicted
+++ resolved
@@ -8,12 +8,6 @@
 import swaggerUi from "swagger-ui-express";
 import helmet from "helmet";
 import YAML from "yamljs";
-<<<<<<< HEAD
-=======
-import { existsSync } from "fs";
-import { join } from "path";
-import { fileURLToPath } from "url";
->>>>>>> 99872735
 import rateLimit from "express-rate-limit";
 import mongoose from "mongoose";
 
@@ -40,10 +34,6 @@
 logger.info({ present: Boolean(process.env.MONGODB_URI) }, 'MONGODB_URI present');
 
 const app = express();
-<<<<<<< HEAD
-=======
-const PORT = parseInt(process.env.PORT ?? '3000', 10);
->>>>>>> 99872735
 
 // MongoDB Connection (non-fatal if missing so /health still responds)
 const MONGODB_URI = process.env.MONGODB_URI;
@@ -181,18 +171,11 @@
   res.status(404).json({ error: "Route not found" });
 });
 
-<<<<<<< HEAD
 const PORT = config.port;
 app.listen(PORT, () => {
   logger.info({ port: PORT }, 'Server running');
   logger.info(`Health check: http://localhost:${PORT}/health`);
   logger.info(`API Documentation: http://localhost:${PORT}/api-docs`);
-=======
-app.listen(PORT, '0.0.0.0', () => {
-  console.log(`🚀 Server running on port ${PORT}`);
-  console.log(`✅ Health check: http://localhost:${PORT}/health`);
-  console.log(`📚 API Documentation: http://localhost:${PORT}/api-docs`);
->>>>>>> 99872735
 });
 
 export default app;
