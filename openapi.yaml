openapi: 3.0.3
info:
  title: UseZoracle Telegram Bot API
  description: API for managing cryptocurrency accounts, checking balances, and performing transactions using the Coinbase CDP SDK
  version: 1.0.0
servers:
  - url: http://localhost:3000
    description: Local development server
  - url: https://usezoracle-telegrambot.up.railway.app
    description: Production server

<<<<<<< HEAD
  /api/swaps/execute:
    post:
      summary: Execute token swap with 5% fee
      description: Executes a swap between tokens, applying a 5% fee that goes to a designated recipient. Note: Token approvals must be handled manually before swapping. Approve the Permit2 contract (0x000000000022d473030f116ddee9f6b43ac78ba3) to spend your tokens.
      tags:
        - Swaps
      requestBody:
        required: true
        content:
          application/json:
            schema:
              type: object
              required:
                - accountName
                - fromToken
                - toToken
                - fromAmount
                - network
              properties:
                accountName:
                  type: string
                  description: Name of the account to execute the swap from
                  example: "myAccount"
                fromToken:
                  type: string
                  description: Token address to swap from (or ETH for native Ethereum)
                  example: "0xEeeeeEeeeEeEeeEeEeEeeEEEeeeeEeeeeeeeEEeE"
                toToken:
                  type: string
                  description: Token address to swap to (or ETH for native Ethereum)
                  example: "0x833589fCD6eDb6E08f4c7C32D4f71b54bdA02913"
                fromAmount:
                  type: string
                  description: Amount to swap in base units (e.g. wei for ETH)
                  example: "1000000000000000000"
                slippageBps:
                  type: number
                  description: Slippage tolerance in basis points (1 bps = 0.01%)
                  default: 100
                  minimum: 0
                  maximum: 5000
                  example: 100
                network:
                  type: string
                  description: Network to perform the swap on
                  enum: [base, ethereum, base-sepolia]
                  default: base
                  example: "base"
      x-code-samples:
        - lang: curl
          source: |
            curl -X POST "http://localhost:3000/api/swaps/execute" \
              -H "Content-Type: application/json" \
              -d '{"accountName":"myAccount","fromToken":"0xEeeeeEeeeEeEeeEeEeEeeEEEeeeeEeeeeeeeEEeE","toToken":"0x833589fCD6eDb6E08f4c7C32D4f71b54bdA02913","fromAmount":"1000000000000000000","slippageBps":100,"network":"base"}'
        - lang: javascript
          source: |
            fetch('http://localhost:3000/api/swaps/execute', {
              method: 'POST',
              headers: { 'Content-Type': 'application/json' },
              body: JSON.stringify({
                accountName: 'myAccount',
                fromToken: '0xEeeeeEeeeEeEeeEeEeEeeEEEeeeeEeeeeeeeEEeE',
                toToken: '0x833589fCD6eDb6E08f4c7C32D4f71b54bdA02913',
                fromAmount: '1000000000000000000',
                slippageBps: 100,
                network: 'base'
              })
            })
              .then(response => response.json())
              .then(data => console.log(data));
      responses:
        '200':
          description: Successful operation
          content:
            application/json:
              schema:
                $ref: '#/components/schemas/SwapExecutionResponse'
        '400':
          description: Invalid request
          content:
            application/json:
              schema:
                $ref: '#/components/schemas/ErrorResponse'
        '500':
          description: Server error
          content:
            application/json:
              schema:
                $ref: '#/components/schemas/ErrorResponse'
=======
paths:
>>>>>>> 4bac0748
  /health:
    get:
      summary: Check API health
      description: Returns the status of the API server
      tags:
        - Health
      x-code-samples:
        - lang: curl
          source: |
            curl -X GET "http://localhost:3000/health"
      responses:
        "200":
          description: Health check successful
          content:
            application/json:
              schema:
                type: object
                properties:
                  status:
                    type: string
                    example: OK
                  timestamp:
                    type: string
                    format: date-time
                    example: "2023-10-25T12:00:00Z"

  /api/accounts:
    get:
      summary: List all accounts
      description: Returns a list of all cryptocurrency accounts
      tags:
        - Accounts
      x-code-samples:
        - lang: curl
          source: |
            curl -X GET "http://localhost:3000/api/accounts"
        - lang: javascript
          source: |
            fetch('http://localhost:3000/api/accounts')
              .then(response => response.json())
              .then(data => console.log(data));
      responses:
        "200":
          description: Successful operation
          content:
            application/json:
              schema:
                $ref: "#/components/schemas/ApiResponse"
        "500":
          description: Server error
          content:
            application/json:
              schema:
                $ref: "#/components/schemas/ErrorResponse"
    post:
      summary: Create a new account
      description: Creates a new cryptocurrency account with the given name
      tags:
        - Accounts
      x-code-samples:
        - lang: curl
          source: |
            curl -X POST "http://localhost:3000/api/accounts" \
              -H "Content-Type: application/json" \
              -d '{"name":"myWallet"}'
        - lang: javascript
          source: |
            fetch('http://localhost:3000/api/accounts', {
              method: 'POST',
              headers: { 'Content-Type': 'application/json' },
              body: JSON.stringify({ name: 'myWallet' })
            })
              .then(response => response.json())
              .then(data => console.log(data));
      requestBody:
        required: true
        content:
          application/json:
            schema:
              type: object
              required:
                - name
              properties:
                name:
                  type: string
                  description: Name for the new account
                  minLength: 1
                  maxLength: 50
                  example: "myWallet"
      responses:
        "201":
          description: Account created successfully
          content:
            application/json:
              schema:
                $ref: "#/components/schemas/AccountResponse"
        "400":
          description: Bad request - invalid input
          content:
            application/json:
              schema:
                $ref: "#/components/schemas/ErrorResponse"
        "500":
          description: Server error
          content:
            application/json:
              schema:
                $ref: "#/components/schemas/ErrorResponse"

  /api/accounts/{name}:
    get:
      summary: Get account details
      description: Returns details of a specific account by name
      tags:
        - Accounts
      x-code-samples:
        - lang: curl
          source: |
            curl -X GET "http://localhost:3000/api/accounts/myWallet"
        - lang: javascript
          source: |
            fetch('http://localhost:3000/api/accounts/myWallet')
              .then(response => response.json())
              .then(data => console.log(data));
      parameters:
        - name: name
          in: path
          required: true
          description: Name of the account to retrieve
          schema:
            type: string
      responses:
        "200":
          description: Successful operation
          content:
            application/json:
              schema:
                $ref: "#/components/schemas/AccountResponse"
        "404":
          description: Account not found
          content:
            application/json:
              schema:
                $ref: "#/components/schemas/ErrorResponse"
        "500":
          description: Server error
          content:
            application/json:
              schema:
                $ref: "#/components/schemas/ErrorResponse"

  /api/balances/{accountName}:
    get:
      summary: Get account balances
      description: Returns token balances for a specific account with USD values and price information
      tags:
        - Balances
      x-code-samples:
        - lang: curl
          source: |
            curl -X GET "http://localhost:3000/api/balances/myWallet"
        - lang: javascript
          source: |
            fetch('http://localhost:3000/api/balances/myWallet')
              .then(response => response.json())
              .then(data => console.log(data));
      parameters:
        - name: accountName
          in: path
          required: true
          description: Name of the account to check balances for
          schema:
            type: string
      responses:
        "200":
          description: Successful operation
          content:
            application/json:
              schema:
                $ref: "#/components/schemas/BalanceResponse"
        "404":
          description: Account not found
          content:
            application/json:
              schema:
                $ref: "#/components/schemas/ErrorResponse"
        "500":
          description: Server error
          content:
            application/json:
              schema:
<<<<<<< HEAD
                $ref: '#/components/schemas/ErrorResponse'
  /api/tokens/{contractAddress}:
    get:
      summary: Get token information
      description: Returns token information by contract address
      tags:
        - Tokens
      x-code-samples:
        - lang: curl
          source: |
            curl -X GET "http://localhost:3000/api/tokens/0x907bdae00e91544a270694714832410ad8418888?network=base"
        - lang: javascript
          source: |
            fetch('http://localhost:3000/api/tokens/0x907bdae00e91544a270694714832410ad8418888?network=base')
              .then(response => response.json())
              .then(data => console.log(data));
      parameters:
        - name: contractAddress
          in: path
          required: true
          description: Token contract address
          schema:
            type: string
            pattern: "^0x[a-fA-F0-9]{40}$"
            example: "0x907bdae00e91544a270694714832410ad8418888"
        - name: network
          in: query
          required: false
          description: Network to query (defaults to base)
          schema:
            type: string
            enum: [base, base-sepolia, ethereum]
            default: base
      responses:
        '200':
          description: Successful operation
          content:
            application/json:
              schema:
                $ref: '#/components/schemas/TokenInfoResponse'
        '400':
          description: Invalid contract address or network
          content:
            application/json:
              schema:
                $ref: '#/components/schemas/ErrorResponse'
        '500':
          description: Server error
          content:
            application/json:
              schema:
                $ref: '#/components/schemas/ErrorResponse'
=======
                $ref: "#/components/schemas/ErrorResponse"

>>>>>>> 4bac0748
  /api/transactions/transfer:
    post:
      summary: Transfer tokens
      description: Transfer cryptocurrency from one account to another address
      tags:
        - Transactions
      x-code-samples:
        - lang: curl
          source: |
            curl -X POST "http://localhost:3000/api/transactions/transfer" \
              -H "Content-Type: application/json" \
              -d '{
                "accountName": "myWallet",
                "to": "0x1234567890123456789012345678901234567890",
                "amount": "0.01",
                "token": "eth",
                "network": "base"
              }'
        - lang: javascript
          source: |
            fetch('http://localhost:3000/api/transactions/transfer', {
              method: 'POST',
              headers: { 'Content-Type': 'application/json' },
              body: JSON.stringify({
                accountName: 'myWallet',
                to: '0x1234567890123456789012345678901234567890',
                amount: '0.01',
                token: 'eth',
                network: 'base'
              })
            })
              .then(response => response.json())
              .then(data => console.log(data));
      requestBody:
        required: true
        content:
          application/json:
            schema:
              type: object
              required:
                - accountName
                - to
                - amount
                - token
              properties:
                accountName:
                  type: string
                  description: Name of the source account
                  example: "myWallet"
                to:
                  type: string
                  description: Destination Ethereum address
                  pattern: "^0x[a-fA-F0-9]{40}$"
                  example: "0x1234567890123456789012345678901234567890"
                amount:
                  type: string
                  description: Amount to transfer
                  example: "0.01"
                token:
                  type: string
                  description: Token to transfer
                  enum: ["eth", "usdc"]
                  example: "eth"
                network:
                  type: string
                  description: Blockchain network
                  enum: ["base", "base-sepolia"]
                  default: "base"
                  example: "base"
      responses:
        "200":
          description: Transfer completed successfully
          content:
            application/json:
              schema:
                $ref: "#/components/schemas/TransferResponse"
        "400":
          description: Bad request - invalid input
          content:
            application/json:
              schema:
                $ref: "#/components/schemas/ErrorResponse"
        "404":
          description: Account not found
          content:
            application/json:
              schema:
                $ref: "#/components/schemas/ErrorResponse"
        "500":
          description: Server error
          content:
            application/json:
              schema:
                $ref: "#/components/schemas/ErrorResponse"

  /api/swaps/tokens/{network}:
    get:
      summary: Get common token addresses for a network
      description: Returns a list of common token addresses for the specified network
      tags:
        - Swaps
      parameters:
        - name: network
          in: path
          required: true
          description: The network to get token addresses for
          schema:
            type: string
            enum: [base, ethereum, base-sepolia]
      x-code-samples:
        - lang: curl
          source: |
            curl -X GET "http://localhost:3000/api/swaps/tokens/base"
        - lang: javascript
          source: |
            fetch('http://localhost:3000/api/swaps/tokens/base')
              .then(response => response.json())
              .then(data => console.log(data));
      responses:
        "200":
          description: Successful operation
          content:
            application/json:
              schema:
                $ref: "#/components/schemas/TokenListResponse"
        "400":
          description: Invalid network
          content:
            application/json:
              schema:
                $ref: "#/components/schemas/ErrorResponse"
        "500":
          description: Server error
          content:
            application/json:
              schema:
                $ref: "#/components/schemas/ErrorResponse"

  /api/swaps/price:
    get:
      summary: Get swap price estimate
      description: Returns price estimate for swapping tokens. This is for display purposes only and doesn't reserve funds.
      tags:
        - Swaps
      parameters:
        - name: accountName
          in: query
          required: true
          description: Name of the account to use for the swap
          schema:
            type: string
        - name: fromToken
          in: query
          required: true
          description: Token address to swap from (or ETH for native Ethereum)
          schema:
            type: string
        - name: toToken
          in: query
          required: true
          description: Token address to swap to (or ETH for native Ethereum)
          schema:
            type: string
        - name: fromAmount
          in: query
          required: true
          description: Amount to swap in base units (e.g. wei for ETH)
          schema:
            type: string
        - name: network
          in: query
          required: false
          description: Network to perform the swap on
          schema:
            type: string
            enum: [base, ethereum]
            default: base
      x-code-samples:
        - lang: curl
          source: |
            curl -X GET "http://localhost:3000/api/swaps/price?accountName=myAccount&fromToken=0xEeeeeEeeeEeEeeEeEeEeeEEEeeeeEeeeeeeeEEeE&toToken=0x833589fCD6eDb6E08f4c7C32D4f71b54bdA02913&fromAmount=1000000000000000000&network=base"
        - lang: javascript
          source: |
            fetch('http://localhost:3000/api/swaps/price?accountName=myAccount&fromToken=0xEeeeeEeeeEeEeeEeEeEeeEEEeeeeEeeeeeeeEEeE&toToken=0x833589fCD6eDb6E08f4c7C32D4f71b54bdA02913&fromAmount=1000000000000000000&network=base')
              .then(response => response.json())
              .then(data => console.log(data));
      responses:
        "200":
          description: Successful operation
          content:
            application/json:
              schema:
                $ref: "#/components/schemas/SwapPriceResponse"
        "400":
          description: Invalid request
          content:
            application/json:
              schema:
                $ref: "#/components/schemas/ErrorResponse"
        "500":
          description: Server error
          content:
            application/json:
              schema:
                $ref: "#/components/schemas/ErrorResponse"

  /api/swaps/execute:
    post:
      summary: Execute token swap
      description: |
        Executes a swap between tokens with automatic token allowance management.

        **Important Notes:**
        - Automatically handles token allowance checking and approval for ERC20 tokens
        - Supports ERC20 to ERC20, ETH to ERC20, and ERC20 to ETH swaps
        - Works for all token types (ETH, USDC, WETH, etc.)
        - No fees applied - direct swap execution
      tags:
        - Swaps
      requestBody:
        required: true
        content:
          application/json:
            schema:
              type: object
              required:
                - accountName
                - fromToken
                - toToken
                - fromAmount
              properties:
                accountName:
                  type: string
                  description: Name of the account to execute the swap from
                  example: "myAccount"
                fromToken:
                  type: string
                  description: Token address to swap from (or ETH for native Ethereum)
                  example: "0xEeeeeEeeeEeEeeEeEeEeeEEEeeeeEeeeeeeeEEeE"
                toToken:
                  type: string
                  description: Token address to swap to (or ETH for native Ethereum)
                  example: "0x833589fCD6eDb6E08f4c7C32D4f71b54bdA02913"
                fromAmount:
                  type: string
                  description: Amount to swap in base units (e.g. wei for ETH)
                  example: "1000000000000000000"
                slippageBps:
                  type: number
                  description: Slippage tolerance in basis points (1 bps = 0.01%)
                  default: 100
                  minimum: 0
                  maximum: 5000
                  example: 100
                network:
                  type: string
                  description: Network to perform the swap on
                  enum: [base, ethereum]
                  default: base
                  example: "base"
      x-code-samples:
        - lang: curl
          source: |
            curl -X POST "http://localhost:3000/api/swaps/execute" \
              -H "Content-Type: application/json" \
              -d '{"accountName":"myAccount","fromToken":"0xEeeeeEeeeEeEeeEeEeEeeEEEeeeeEeeeeeeeEEeE","toToken":"0x833589fCD6eDb6E08f4c7C32D4f71b54bdA02913","fromAmount":"1000000000000000000","slippageBps":100,"network":"base"}'
        - lang: javascript
          source: |
            fetch('http://localhost:3000/api/swaps/execute', {
              method: 'POST',
              headers: { 'Content-Type': 'application/json' },
              body: JSON.stringify({
                accountName: 'myAccount',
                fromToken: '0xEeeeeEeeeEeEeeEeEeEeeEEEeeeeEeeeeeeeEEeE',
                toToken: '0x833589fCD6eDb6E08f4c7C32D4f71b54bdA02913',
                fromAmount: '1000000000000000000',
                slippageBps: 100,
                network: 'base'
              })
            })
              .then(response => response.json())
              .then(data => console.log(data));
      responses:
        "200":
          description: Successful operation
          content:
            application/json:
              schema:
                $ref: "#/components/schemas/SwapExecutionResponse"
        "400":
          description: Invalid request
          content:
            application/json:
              schema:
                $ref: "#/components/schemas/ErrorResponse"
        "500":
          description: Server error
          content:
            application/json:
              schema:
                $ref: "#/components/schemas/ErrorResponse"

components:
  schemas:
    ApiResponse:
      type: object
      properties:
        success:
          type: boolean
          description: Whether the operation was successful
        message:
          type: string
          description: Human-readable message about the operation
        data:
          type: object
          description: Response data

    ErrorResponse:
      type: object
      properties:
        success:
          type: boolean
          default: false
        error:
          type: string
          description: Error message

    AccountResponse:
      type: object
      properties:
        success:
          type: boolean
          example: true
        message:
          type: string
          example: "Account myWallet retrieved successfully"
        data:
          type: object
          properties:
            address:
              type: string
              example: "0x1234567890123456789012345678901234567890"
            name:
              type: string
              example: "myWallet"

    BalanceResponse:
      type: object
      properties:
        success:
          type: boolean
          example: true
        message:
          type: string
          example: "Balances retrieved successfully"
        data:
          type: object
          properties:
            account:
              type: string
              example: "myWallet"
            network:
              type: string
              example: "base"
            totalUsdValue:
              type: number
              description: "Total USD value of all token balances"
              example: 2500.50
            balances:
              type: array
              items:
                type: object
                properties:
                  token:
                    type: object
                    properties:
                      contractAddress:
                        type: string
                        example: "0xEeeeeEeeeEeEeeEeEeEeeEEEeeeeEeeeeeeeEEeE"
                      name:
                        type: string
                        example: "Ethereum"
                      symbol:
                        type: string
                        example: "ETH"
                      decimals:
                        type: integer
                        example: 18
                  amount:
                    type: object
                    properties:
                      raw:
                        type: string
                        example: "1000000000000000000"
                      formatted:
                        type: string
                        example: "1.0"
                  price:
                    type: object
                    nullable: true
                    description: "Token price information in USD"
                    properties:
                      usd:
                        type: number
                        description: "Current USD price of the token"
                        example: 2500.50
                      usd_24h_change:
                        type: number
                        description: "24-hour price change percentage"
                        example: 2.5
                  usdValue:
                    type: number
                    description: "USD value of the token balance"
                    example: 2500.50

    TransferResponse:
      type: object
      properties:
        success:
          type: boolean
          example: true
        message:
          type: string
          example: "Transfer completed successfully"
        data:
          type: object
          properties:
            transactionHash:
              type: string
              example: "0xabcdef1234567890abcdef1234567890abcdef1234567890abcdef1234567890"

    TokenListResponse:
      type: object
      properties:
        success:
          type: boolean
          example: true
        message:
          type: string
          example: "Token addresses for base network"
        data:
          type: object
          additionalProperties:
            type: string
          example:
            ETH: "0xEeeeeEeeeEeEeeEeEeEeeEEEeeeeEeeeeeeeEEeE"
            WETH: "0x4200000000000000000000000000000000000006"
            USDC: "0x833589fCD6eDb6E08f4c7C32D4f71b54bdA02913"
            USDT: "0xd9aAEc86B65D86f6A7B5B1b0c42FFA531710b6CA"

    SwapPriceResponse:
      type: object
      properties:
        success:
          type: boolean
          example: true
        message:
          type: string
          example: "Swap price estimated successfully"
        data:
          type: object
          properties:
            liquidityAvailable:
              type: boolean
              description: Whether liquidity is available for this swap
              example: true
            fromAmount:
              type: string
              description: Amount of input token (in base units)
              example: "1000000000000000000"
            toAmount:
              type: string
              description: Amount of output token user will receive (in base units)
              example: "1800000000"
            minToAmount:
              type: string
              description: Minimum amount of output token considering slippage (in base units)
              example: "1782000000"
            expectedOutputFormatted:
              type: string
              description: Formatted amount user will receive (human-readable)
              example: "1800.0"
            minOutputFormatted:
              type: string
              description: Formatted minimum amount considering slippage (human-readable)
              example: "1782.0"
            exchangeRate:
              type: string
              description: Exchange rate between fromToken and toToken
              example: "1800.00000000"

    SwapExecutionResponse:
      type: object
      properties:
        success:
          type: boolean
          example: true
        message:
          type: string
          example: "Swap executed successfully"
        data:
          type: object
          properties:
            transactionHash:
              type: string
              description: Hash of the executed swap transaction
              example: "0xabcdef1234567890abcdef1234567890abcdef1234567890abcdef1234567890"
            fromAmount:
              type: string
              description: Amount of input token (in base units)
              example: "1000000000000000000"
            network:
              type: string
              description: Network the swap was executed on
              example: "base"
            blockNumber:
              type: number
              description: Block number where the transaction was confirmed
              example: 33806419
            gasUsed:
              type: string
              description: Gas used for the transaction
              example: "1417788"
            status:
              type: string
              description: Transaction status
              example: "Success"
            transactionExplorer:
              type: string
<<<<<<< HEAD
              description: Network the swap was executed on
              example: "base"
              
    TokenInfoResponse:
      type: object
      properties:
        success:
          type: boolean
          example: true
        message:
          type: string
          example: "Token information retrieved successfully"
        data:
          type: object
          properties:
            name:
              type: string
              description: Token name
              example: "Pepe"
            symbol:
              type: string
              description: Token symbol
              example: "PEPE"
            decimals:
              type: integer
              description: Token decimal places
              example: 18
            contractAddress:
              type: string
              description: Token contract address
              example: "0x907bdae00e91544a270694714832410ad8418888"
            network:
              type: string
              description: Network where the token exists
              example: "base"
=======
              description: URL to view the transaction on the blockchain explorer
              example: "https://basescan.org/tx/0xabcdef1234567890abcdef1234567890abcdef1234567890abcdef1234567890"

>>>>>>> 4bac0748
  securitySchemes:
    ApiKeyAuth:
      type: apiKey
      in: header
      name: X-API-KEY
      description: Optional API key authentication (if implemented)<|MERGE_RESOLUTION|>--- conflicted
+++ resolved
@@ -9,99 +9,7 @@
   - url: https://usezoracle-telegrambot.up.railway.app
     description: Production server
 
-<<<<<<< HEAD
-  /api/swaps/execute:
-    post:
-      summary: Execute token swap with 5% fee
-      description: Executes a swap between tokens, applying a 5% fee that goes to a designated recipient. Note: Token approvals must be handled manually before swapping. Approve the Permit2 contract (0x000000000022d473030f116ddee9f6b43ac78ba3) to spend your tokens.
-      tags:
-        - Swaps
-      requestBody:
-        required: true
-        content:
-          application/json:
-            schema:
-              type: object
-              required:
-                - accountName
-                - fromToken
-                - toToken
-                - fromAmount
-                - network
-              properties:
-                accountName:
-                  type: string
-                  description: Name of the account to execute the swap from
-                  example: "myAccount"
-                fromToken:
-                  type: string
-                  description: Token address to swap from (or ETH for native Ethereum)
-                  example: "0xEeeeeEeeeEeEeeEeEeEeeEEEeeeeEeeeeeeeEEeE"
-                toToken:
-                  type: string
-                  description: Token address to swap to (or ETH for native Ethereum)
-                  example: "0x833589fCD6eDb6E08f4c7C32D4f71b54bdA02913"
-                fromAmount:
-                  type: string
-                  description: Amount to swap in base units (e.g. wei for ETH)
-                  example: "1000000000000000000"
-                slippageBps:
-                  type: number
-                  description: Slippage tolerance in basis points (1 bps = 0.01%)
-                  default: 100
-                  minimum: 0
-                  maximum: 5000
-                  example: 100
-                network:
-                  type: string
-                  description: Network to perform the swap on
-                  enum: [base, ethereum, base-sepolia]
-                  default: base
-                  example: "base"
-      x-code-samples:
-        - lang: curl
-          source: |
-            curl -X POST "http://localhost:3000/api/swaps/execute" \
-              -H "Content-Type: application/json" \
-              -d '{"accountName":"myAccount","fromToken":"0xEeeeeEeeeEeEeeEeEeEeeEEEeeeeEeeeeeeeEEeE","toToken":"0x833589fCD6eDb6E08f4c7C32D4f71b54bdA02913","fromAmount":"1000000000000000000","slippageBps":100,"network":"base"}'
-        - lang: javascript
-          source: |
-            fetch('http://localhost:3000/api/swaps/execute', {
-              method: 'POST',
-              headers: { 'Content-Type': 'application/json' },
-              body: JSON.stringify({
-                accountName: 'myAccount',
-                fromToken: '0xEeeeeEeeeEeEeeEeEeEeeEEEeeeeEeeeeeeeEEeE',
-                toToken: '0x833589fCD6eDb6E08f4c7C32D4f71b54bdA02913',
-                fromAmount: '1000000000000000000',
-                slippageBps: 100,
-                network: 'base'
-              })
-            })
-              .then(response => response.json())
-              .then(data => console.log(data));
-      responses:
-        '200':
-          description: Successful operation
-          content:
-            application/json:
-              schema:
-                $ref: '#/components/schemas/SwapExecutionResponse'
-        '400':
-          description: Invalid request
-          content:
-            application/json:
-              schema:
-                $ref: '#/components/schemas/ErrorResponse'
-        '500':
-          description: Server error
-          content:
-            application/json:
-              schema:
-                $ref: '#/components/schemas/ErrorResponse'
-=======
 paths:
->>>>>>> 4bac0748
   /health:
     get:
       summary: Check API health
@@ -293,63 +201,8 @@
           content:
             application/json:
               schema:
-<<<<<<< HEAD
-                $ref: '#/components/schemas/ErrorResponse'
-  /api/tokens/{contractAddress}:
-    get:
-      summary: Get token information
-      description: Returns token information by contract address
-      tags:
-        - Tokens
-      x-code-samples:
-        - lang: curl
-          source: |
-            curl -X GET "http://localhost:3000/api/tokens/0x907bdae00e91544a270694714832410ad8418888?network=base"
-        - lang: javascript
-          source: |
-            fetch('http://localhost:3000/api/tokens/0x907bdae00e91544a270694714832410ad8418888?network=base')
-              .then(response => response.json())
-              .then(data => console.log(data));
-      parameters:
-        - name: contractAddress
-          in: path
-          required: true
-          description: Token contract address
-          schema:
-            type: string
-            pattern: "^0x[a-fA-F0-9]{40}$"
-            example: "0x907bdae00e91544a270694714832410ad8418888"
-        - name: network
-          in: query
-          required: false
-          description: Network to query (defaults to base)
-          schema:
-            type: string
-            enum: [base, base-sepolia, ethereum]
-            default: base
-      responses:
-        '200':
-          description: Successful operation
-          content:
-            application/json:
-              schema:
-                $ref: '#/components/schemas/TokenInfoResponse'
-        '400':
-          description: Invalid contract address or network
-          content:
-            application/json:
-              schema:
-                $ref: '#/components/schemas/ErrorResponse'
-        '500':
-          description: Server error
-          content:
-            application/json:
-              schema:
-                $ref: '#/components/schemas/ErrorResponse'
-=======
-                $ref: "#/components/schemas/ErrorResponse"
-
->>>>>>> 4bac0748
+                $ref: "#/components/schemas/ErrorResponse"
+
   /api/transactions/transfer:
     post:
       summary: Transfer tokens
@@ -879,47 +732,9 @@
               example: "Success"
             transactionExplorer:
               type: string
-<<<<<<< HEAD
-              description: Network the swap was executed on
-              example: "base"
-              
-    TokenInfoResponse:
-      type: object
-      properties:
-        success:
-          type: boolean
-          example: true
-        message:
-          type: string
-          example: "Token information retrieved successfully"
-        data:
-          type: object
-          properties:
-            name:
-              type: string
-              description: Token name
-              example: "Pepe"
-            symbol:
-              type: string
-              description: Token symbol
-              example: "PEPE"
-            decimals:
-              type: integer
-              description: Token decimal places
-              example: 18
-            contractAddress:
-              type: string
-              description: Token contract address
-              example: "0x907bdae00e91544a270694714832410ad8418888"
-            network:
-              type: string
-              description: Network where the token exists
-              example: "base"
-=======
               description: URL to view the transaction on the blockchain explorer
               example: "https://basescan.org/tx/0xabcdef1234567890abcdef1234567890abcdef1234567890abcdef1234567890"
 
->>>>>>> 4bac0748
   securitySchemes:
     ApiKeyAuth:
       type: apiKey
